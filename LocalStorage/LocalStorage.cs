--- conflicted
+++ resolved
@@ -32,15 +32,11 @@
         /// </summary>
         private Dictionary<string, string> Storage { get; set; } = new Dictionary<string, string>();
 
-        public LocalStorage() : this(new LocalStorageConfiguration()) { }
+        public LocalStorage() : this(new LocalStorageConfiguration(), string.Empty) { }
 
-<<<<<<< HEAD
-        public LocalStorage(ILocalStorageConfiguration configuration)
-=======
-        public LocalStorage(LocalStorageConfiguration configuration) : this(configuration, string.Empty) { }
+        public LocalStorage(ILocalStorageConfiguration configuration) : this(configuration, string.Empty) { }
 
-        public LocalStorage(LocalStorageConfiguration configuration, string encryptionKey)
->>>>>>> aa54c624
+        public LocalStorage(ILocalStorageConfiguration configuration, string encryptionKey)
         {
             _config = configuration ?? throw new ArgumentNullException(nameof(configuration));
 
